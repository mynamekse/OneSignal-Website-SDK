--- conflicted
+++ resolved
@@ -4,8 +4,6 @@
 import { sendNotification } from './api.js';
 import log from 'loglevel';
 import LimitStore from './limitStore.js';
-<<<<<<< HEAD
-import "./events-polyfill.js";
 import Event from "./events.js";
 import Bell from "./bell/bell.js";
 import Database from './database.js';
@@ -15,12 +13,6 @@
 var OneSignal = {
   _VERSION: __VERSION__,
   _API_URL: API_URL,
-=======
-
-var OneSignal = {
-  _VERSION: 109016,
-  _HOST_URL: HOST_URL,
->>>>>>> 02ee6a23
   _app_id: null,
   _tagsToSendOnRegister: null,
   _notificationOpened_callback: null,
@@ -881,26 +873,9 @@
     }
   },
 
-<<<<<<< HEAD
   _triggerEvent_customPromptClicked: function (clickResult) {
     var recentPermissions = LimitStore.put('prompt.custom.permission', clickResult);
     Event.trigger(OneSignal.EVENTS.CUSTOM_PROMPT_CLICKED, {
-=======
-  _triggerEvent: function (eventName, data) {
-    if (typeof window === "undefined") {
-      log.debug('Skipping triggering of event:', eventName, 'because we are running in a ServiceWorker context.');
-      return;
-    }
-    var event = new CustomEvent(eventName, {
-      bubbles: true, cancelable: true, detail: data
-    });
-    window.dispatchEvent(event);
-  },
-
-  _triggerEvent_customPromptClicked: function (clickResult) {
-    var recentPermissions = LimitStore.put('onesignal.prompt.custom.clicked', clickResult);
-    OneSignal._triggerEvent('onesignal.prompt.custom.clicked', {
->>>>>>> 02ee6a23
       result: clickResult
     });
   },
